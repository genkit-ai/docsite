const DOCS_SIDEBAR = [
  {
    label: "Get started",
    items: [
      { label: "Get started", slug: "docs/get-started" },
      { label: "Developer tools", slug: "docs/devtools" },
    ],
  },
<<<<<<< HEAD
  {
    label: "Build with AI",
    items: [
      { label: "Genkit MCP Server", slug: "docs/mcp-server" },
      { label: "AI-Assisted Development", slug: "docs/develop-with-ai" },
    ],
  },
=======
>>>>>>> 527fcd30
  {
    label: "Building AI workflows",
    items: [
      { label: "Creating flows", slug: "docs/flows" },
      { label: "Generating content", slug: "docs/models" },
      { label: "Tool calling", slug: "docs/tool-calling" },
      { label: "Implementing Agentic Patterns", slug: "docs/agentic-patterns" },
      { label: "Managing prompts with Dotprompt", slug: "docs/dotprompt" },
      { label: "Passing information through context", slug: "docs/context" },
      { label: "Pause generation using interrupts", slug: "docs/interrupts" },
      { label: "Creating persistent chat sessions", slug: "docs/chat" },
      { label: "Model Context Protocol (MCP)", slug: "docs/model-context-protocol" },
      { label: "Retrieval-augmented generation (RAG)", slug: "docs/rag" },
      { label: "Building multi-agent systems", slug: "docs/multi-agent" },
      { label: "Error types", slug: "docs/error-types" },
      { label: "Evaluation", slug: "docs/evaluation" },
      { label: "Local observability and metrics", slug: "docs/local-observability" },
    ],
  },
  {
    label: "Build with AI",
    items: [
      { label: "Genkit MCP Server", slug: "docs/mcp-server" },
      { label: "AI-Assisted Development", slug: "docs/develop-with-ai" },
    ],
  },
  {
    label: "Tutorials",
    items: [
      { label: "Chat with a PDF", slug: "docs/tutorials/chat-with-pdf" },
      { label: "Summarize YouTube videos", slug: "docs/tutorials/summarize-youtube-videos" },
    ],
  },
  {
    label: "Model Providers",
    items: [
      { label: "Google Generative AI", slug: "docs/integrations/google-genai" },
      { label: "Google Vertex AI", slug: "docs/integrations/vertex-ai" },
      { label: "OpenAI", slug: "docs/integrations/openai" },
      { label: "OpenAI-Compatible APIs", slug: "docs/integrations/openai-compatible" },
      { label: "Anthropic (Claude)", slug: "docs/integrations/anthropic" },
      { label: "xAI (Grok)", slug: "docs/integrations/xai" },
      { label: "DeepSeek", slug: "docs/integrations/deepseek" },
      { label: "Ollama", slug: "docs/integrations/ollama" },
    ],
  },
  {
    label: "Database Providers",
    items: [
      { label: "MCP Toolbox for Databases", slug: "docs/integrations/toolbox" },
      { label: "Dev Local Vector Store", slug: "docs/integrations/dev-local-vectorstore" },
      { label: "Pinecone", slug: "docs/integrations/pinecone" },
      { label: "Chroma", slug: "docs/integrations/chroma" },
      { label: "pgvector", slug: "docs/integrations/pgvector" },
      { label: "LanceDB", slug: "docs/integrations/lancedb" },
      { label: "Astra DB", slug: "docs/integrations/astra-db" },
      { label: "Neo4j", slug: "docs/integrations/neo4j" },
      { label: "AlloyDB for PostgreSQL", slug: "docs/integrations/alloydb" },
      { label: "Cloud SQL PostgreSQL", slug: "docs/integrations/cloud-sql-postgresql" },
      { label: "Cloud Firestore", slug: "docs/integrations/cloud-firestore" },
      { label: "Vertex AI VectorSearch with Bigquery", slug: "docs/integrations/vectorsearch-bigquery" },
      { label: "Vertex AI VectorSearch with Firestore", slug: "docs/integrations/vectorsearch-firestore" },
    ],
  },
  {
    label: "Web Framework Integrations",
    items: [
      { label: "Express.js", slug: "docs/frameworks/express" },
      { label: "Next.js", slug: "docs/frameworks/nextjs" },
      { label: "Angular", slug: "docs/frameworks/angular" },
      { label: "Flask", slug: "docs/frameworks/flask" },
    ],
  },
  {
    label: "Deployment",
    items: [
      { label: "Firebase", slug: "docs/deployment/firebase" },
      { label: "Cloud Run", slug: "docs/deployment/cloud-run" },
      { label: "Any Platform", slug: "docs/deployment/any-platform" },
      { label: "Client App Integration", slug: "docs/client" },
    ],
  },
  {
    label: "Authorization",
    items: [
      { label: "Authorization & Integrity", slug: "docs/deployment/authorization" },
      { label: "Auth0 AI", slug: "docs/integrations/auth0" },
    ],
  },
  {
    label: "Writing Plugins",
    items: [
      { label: "Overview", slug: "docs/plugin-authoring/overview" },
      { label: "Writing Genkit Evaluators", slug: "docs/plugin-authoring/evaluators" },
    ],
  },
  {
    label: "Observability and Monitoring",
    items: [
      { label: "Getting started", slug: "docs/observability/getting-started" },
      { label: "Authentication", slug: "docs/observability/authentication" },
      { label: "Telemetry Collection", slug: "docs/observability/telemetry-collection" },
      { label: "Advanced Configuration", slug: "docs/observability/advanced-configuration" },
      { label: "Troubleshooting", slug: "docs/observability/troubleshooting" },
    ],
  },
  {
    label: "Reference",
    items: [
      { label: "API References", slug: "docs/api-references" },
      { label: "API Stability", slug: "docs/api-stability" },
      { label: "Feedback", slug: "docs/feedback" },
    ],
  },
];

export const sidebar = [
  ...DOCS_SIDEBAR,
];<|MERGE_RESOLUTION|>--- conflicted
+++ resolved
@@ -6,7 +6,6 @@
       { label: "Developer tools", slug: "docs/devtools" },
     ],
   },
-<<<<<<< HEAD
   {
     label: "Build with AI",
     items: [
@@ -14,8 +13,6 @@
       { label: "AI-Assisted Development", slug: "docs/develop-with-ai" },
     ],
   },
-=======
->>>>>>> 527fcd30
   {
     label: "Building AI workflows",
     items: [
