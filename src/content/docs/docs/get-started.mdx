--- conflicted
+++ resolved
@@ -8,7 +8,6 @@
 import LanguageContent from '../../../components/LanguageContent.astro';
 import CopyMarkdownButton from '../../../components/CopyMarkdownButton.astro';
 
-<<<<<<< HEAD
 <div style="float:right; width: 40%; margin: 0.5rem 0 1rem 2rem; position: relative;">
   <div style="position: relative; padding-bottom: 56.25%; height: 0; overflow: hidden;">
     <iframe 
@@ -21,16 +20,12 @@
   </div>
 </div>
 
-
-This guide shows you how to get started with Genkit in a Node.js app and test it in the Developer UI.
-=======
 <div style="display: flex; justify-content: space-between; align-items: center; gap: 1rem; margin: 1rem 0 1rem 0;">
   <LanguageSelector />
   <CopyMarkdownButton />
 </div>
 
 This guide shows you how to get started with Genkit in your preferred language and test it in the Developer UI.
->>>>>>> e0286806
 
 ## Prerequisites
 
