--- conflicted
+++ resolved
@@ -59,7 +59,6 @@
 Every plugin should define and export the following symbols to conform to the
 `genkit.Plugin` interface:
 
-<<<<<<< HEAD
 -   A struct type that encapsulates all of the configuration options accepted by
     the plugin.
 
@@ -98,112 +97,6 @@
 
     This method will be called automatically during `genkit.Init()` when the
     user passes the plugin into the `WithPlugins()` option.
-=======
-- A struct type that encapsulates all of the configuration options accepted by
-  the plugin.
-
-  For any plugin options that are secret values, such as API keys, you should
-  offer both a config option and a default environment variable to configure
-  it. This lets your plugin take advantage of the secret-management features
-  offered by many hosting providers (such as Cloud Secret Manager, which you
-  can use with Cloud Run). For example:
-
-  ```go
-  package yourplugin
-
-  import "os"
-
-  // MyPlugin holds the configuration for your plugin.
-  type MyPlugin struct {
-  	APIKey string // Can be set directly or via YOURPLUGIN_API_KEY env var
-  	// Other options you may allow to configure...
-  	SomeOption string `json:"someOption"`
-  }
-
-  func (p *MyPlugin) resolveAPIKey() string {
-  	if p.APIKey != "" {
-  		return p.APIKey
-  	}
-  	// Default to environment variable if APIKey field is not set
-  	return os.Getenv("YOURPLUGIN_API_KEY")
-  }
-  ```
-
-- A `Name()` method on the struct that returns the provider ID.
-
-  ```go
-  package yourplugin
-
-  func (p *MyPlugin) Name() string {
-  	return providerID
-  }
-  ```
-
-- An `Init()` method on the struct with a declaration like the following:
-
-  ```go
-  package yourplugin
-
-  import (
-  	"context"
-  	"errors"
-  	"fmt" // Import fmt for error formatting
-
-  	"github.com/firebase/genkit/go/genkit"
-  )
-
-  func (p *MyPlugin) Init(ctx context.Context, g *genkit.Genkit) error {
-  	apiKey := p.resolveAPIKey() // Use the helper method
-  	if apiKey == "" {
-  		return errors.New("API key is required for yourplugin")
-  	}
-
-  	// Perform any setup steps required by your plugin.
-  	// For example:
-  	// - Confirm that any required configuration values are specified.
-  	// - Assign default values to any unspecified optional settings.
-  	if p.SomeOption == "" {
-  		p.SomeOption = "defaultValue"
-  	}
-
-  	// - Verify that the given configuration options are valid together.
-  	//   (Example: if option A is set, option B must also be set)
-
-  	// - Create any shared resources required by the rest of your plugin.
-  	//   For example, create clients for any services your plugin accesses.
-  	//   myServiceClient, err := NewServiceClient(apiKey)
-  	//   if err != nil {
-  	//       return fmt.Errorf("failed to create service client: %w", err)
-  	//   }
-  	//   Store the client or other resources in the plugin struct or globally accessible way.
-
-  	fmt.Printf("Initializing %s plugin with option: %s\n", p.Name(), p.SomeOption)
-
-  	// Register models, retrievers, etc. using genkit.Define... functions
-  	// Example: DefineMyModel(g, myServiceClient)
-
-  	return nil // Return nil on successful initialization
-  }
-
-  // Ensure MyPlugin implements genkit.Plugin
-  var _ genkit.Plugin = &MyPlugin{}
-  ```
-
-  In this function, perform any setup steps required by your plugin. For
-  example:
-
-  - Confirm that any required configuration values are specified and assign
-    default values to any unspecified optional settings.
-  - Verify that the given configuration options are valid together.
-  - Create any shared resources required by the rest of your plugin. For
-    example, create clients for any services your plugin accesses.
-
-  To the extent possible, the resources provided by your plugin shouldn't
-  assume that any other plugins have been installed before this one.
-
-  This method will be called automatically during `genkit.Init()` when the
-  user passes the plugin into the `WithPlugins()` option.
->>>>>>> 2f130488
 
 ## Building plugin features
 
