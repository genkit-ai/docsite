--- conflicted
+++ resolved
@@ -340,7 +340,6 @@
     PreRerankK int
 }
 
-<<<<<<< HEAD
 advancedMenuRetriever := genkit.DefineRetriever(
     g, "custom", "advancedMenuRetriever",
     func(ctx context.Context, req *ai.RetrieverRequest) (*ai.RetrieverResponse, error) {
@@ -371,87 +370,4 @@
         return response, nil
     },
 )
-=======
-func main() {
-	ctx := context.Background()
-	g, err := genkit.Init(ctx, genkit.WithPlugins(&vertexai.VertexAI{}))
-	if err != nil {
-		log.Fatalf("Genkit init error: %v", err)
-	}
-	if err = localvec.Init(); err != nil {
-		log.Fatalf("Local vector store init error: %v", err)
-	}
-
-	// Define the base retriever first
-	_, retriever, err := localvec.DefineIndexerAndRetriever(
-		g, "menuQA", localvec.Config{Embedder: vertexai.VertexAIEmbedder(g, "text-embedding-004")},
-	)
-	if err != nil {
-		log.Fatalf("Define base retriever error: %v", err)
-	}
-	menuPDFRetriever = retriever // Assign to global var for use in custom retriever
-
-	// Define the custom retriever
-	advancedMenuRetriever := genkit.DefineRetriever(
-		g, "custom", "advancedMenuRetriever",
-		func(ctx context.Context, req *ai.RetrieverRequest) (*ai.RetrieverResponse, error) {
-			// Handle options passed using our custom type.
-			opts := CustomMenuRetrieverOptions{K: 3, PreRerankK: 10} // Defaults
-			if req.Options != nil {
-				if customOpts, ok := req.Options.(CustomMenuRetrieverOptions); ok {
-					if customOpts.K > 0 {
-						opts.K = customOpts.K
-					}
-					if customOpts.PreRerankK > 0 {
-						opts.PreRerankK = customOpts.PreRerankK
-					}
-				} else if mapOpts, ok := req.Options.(map[string]any); ok {
-					// Handle options passed as map (e.g., from CLI or UI)
-					if kVal, ok := mapOpts["k"].(float64); ok && kVal > 0 { // JSON numbers are float64
-						opts.K = int(kVal)
-					}
-					if preKVal, ok := mapOpts["preRerankK"].(float64); ok && preKVal > 0 {
-						opts.PreRerankK = int(preKVal)
-					}
-				}
-			}
-
-			// Call the base retriever as in the simple case.
-			resp, err := ai.Retrieve(ctx, menuPDFRetriever,
-				ai.WithTextDocs(req.Query),
-				// Pass options specific to the underlying retriever if needed
-				// Example for localvec: ai.WithRetrieverConfig(&localvec.RetrieverOptions{K: opts.PreRerankK}),
-			)
-			if err != nil {
-				return nil, fmt.Errorf("base retrieval failed: %w", err)
-			}
-
-			// Re-rank the returned documents using your custom function.
-			rerankedDocs := rerank(resp.Documents)
-
-			// Trim to the final K
-			finalK := opts.K
-			if finalK > len(rerankedDocs) {
-				finalK = len(rerankedDocs)
-			}
-			resp.Documents = rerankedDocs[:finalK]
-
-			return resp, nil
-		},
-	)
-
-	log.Println("Advanced retriever defined:", advancedMenuRetriever.Name())
-
-	// Example usage:
-	// query := "What are the vegan options?"
-	// customResp, err := ai.Retrieve(ctx, advancedMenuRetriever,
-	// 	ai.WithTextDocs(query),
-	// 	ai.WithRetrieverOptions(CustomMenuRetrieverOptions{K: 5, PreRerankK: 20}),
-	// )
-	// if err != nil { log.Fatal(err) }
-	// log.Printf("Advanced retrieval found %d documents for '%s'", len(customResp.Documents), query)
-
-	// select {} // Keep running if needed
-}
->>>>>>> 2f130488
 ```