--- conflicted
+++ resolved
@@ -14,22 +14,13 @@
   --sl-content-pad-x: 3rem;
   --sl-sidebar-pad-x: 1.25rem;
   --sl-sidebar-width: 20rem;
-<<<<<<< HEAD
-  --sl-content-width: 50rem;
-  --sl-font: "Google Sans", Arial, sans-serif; 
-=======
   --sl-content-width: 54rem;
-  --sl-font: "Google Sans Text", Arial, sans-serif;
->>>>>>> 05ed2eee
+  --sl-font: 'Google Sans Text', Arial, sans-serif; 
 
   .external-icon {
     align-items: center;
     display: inline-flex;
     gap: 4px;
-<<<<<<< HEAD
-=======
-    /* padding-top: 20px; */
->>>>>>> 05ed2eee
   }
 
   .external-icon::after {
@@ -56,15 +47,7 @@
 /* Layout Components ====================== */
 
 .content-panel {
-<<<<<<< HEAD
-  padding: 0;
-=======
   padding: 1rem;
-
-  @media (min-width: 800px) {
-    padding: 2rem 2.5rem 1rem 1rem;
-  }
->>>>>>> 05ed2eee
 }
 
 .content-panel:first-of-type {
@@ -101,17 +84,7 @@
 }
 
 .group-label .large {
-  font-family: "Google Sans";
-  font-weight: 500;
-}
-
-h1,
-h2,
-h3,
-h4,
-h5,
-h6 {
-  font-family: "Google Sans";
+  font-family: 'Google Sans'; 
   font-weight: 500;
 }
 
@@ -259,36 +232,4 @@
 
 [data-theme="light"] .sidebar-content a[aria-current="page"]:hover {
   color: var(--sl-color-accent);
-}
-
-mobile-starlight-toc nav {
-<<<<<<< HEAD
-  padding-left: calc(12px + var(--sl-content-inline-start));
-  inset-inline-start: 0;
-}
-=======
-  background-color: transparent;
-  border-bottom: 1px solid var(--sl-color-hairline);
-}
-
-/* Commented out code preserved for reference */
-/* .sidebar-content .caret {
-  display: none;
-}
-
-@media (min-width: 50rem) {
-  .sidebar-content summary {
-    --caret-adjustment: 0.5px;
-    transform: translateY(var(--caret-adjustment));
-  }
-
-  .sidebar-content .group-label {
-    transform: translateY(calc(-1 * var(--caret-adjustment)));
-  }
-} */
-
-/*ul.top-level a {
-  font-weight: 500;
-}
-*/
->>>>>>> 05ed2eee
+}